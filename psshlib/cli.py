--- conflicted
+++ resolved
@@ -196,17 +196,13 @@
 
     pssh_group = optparse.OptionGroup(parser, 'PSSH Options',
             "Options specific to PSSH")
-<<<<<<< HEAD
+    pssh_group.add_option('-I', '--send-input', dest='send_input',
+            action='store_true',
+            help='read from standard input and send as input to ssh')
     pssh_group.add_option('-i', '--inline', dest='inline', action='store_true',
             help='inline aggregated output for each server')
     pssh_group.add_option('-P', '--print', dest='print_out', action='store_true',
             help='print output as we get it')
-
-=======
->>>>>>> e0ed1ce3
-    pssh_group.add_option('-I', '--send-input', dest='send_input',
-            action='store_true',
-            help='read from standard input and send as input to ssh')
     pssh_group.add_option('--sqlite-db', metavar='FILENAME',
             help='store all output data in sqlite3 database FILENAME')
     parser.add_option_group(pssh_group)
