--- conflicted
+++ resolved
@@ -15,11 +15,7 @@
 
 from psshlib.askpass_server import PasswordServer
 from psshlib import psshutil
-<<<<<<< HEAD
-from psshlib.ui import ProgressBar
-=======
 from psshlib.ui import ProgressBar, ask_yes_or_no, clear_line, print_task_report
->>>>>>> a2011124
 from psshlib.exceptions import FatalError
 
 READ_SIZE = 1 << 16
